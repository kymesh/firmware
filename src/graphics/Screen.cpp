--- conflicted
+++ resolved
@@ -379,15 +379,9 @@
         display->fillRect(0 + x, 0 + y, x + display->getWidth(), y + FONT_HEIGHT_SMALL);
         display->setColor(BLACK);
     }
-<<<<<<< HEAD
 
     if(config.display.heading_bold) {
         display->drawStringf(1 + x, 0 + y, tempBuf, "           From: %s", (node && node->has_user) ? node->user.short_name : "???");
-=======
-    display->drawStringf(0 + x, 0 + y, tempBuf, "From: %s", (node && node->has_user) ? node->user.short_name : "???");
-    if (config.display.heading_bold) {
-        display->drawStringf(1 + x, 0 + y, tempBuf, "From: %s", (node && node->has_user) ? node->user.short_name : "???");
->>>>>>> 0b1e1687
     }
     tm *tm = localtime(reinterpret_cast<const time_t *>(&mp.rx_time));
     display->drawStringf(0 + x, 0 + y, tempBuf, "[%02d:%02d:%02d] From: %s",
