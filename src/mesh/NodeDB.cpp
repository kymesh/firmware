
#include <Arduino.h>
#include <assert.h>

#include "FS.h"

#include "Channels.h"
#include "CryptoEngine.h"
#include "FSCommon.h"
#include "GPS.h"
#include "MeshRadio.h"
#include "NodeDB.h"
#include "PacketHistory.h"
#include "PowerFSM.h"
#include "RTC.h"
#include "Router.h"
#include "configuration.h"
#include "error.h"
#include "main.h"
#include "mesh-pb-constants.h"
#include <pb_decode.h>
#include <pb_encode.h>

#ifndef NO_ESP32
#include "mesh/http/WiFiAPClient.h"
#endif

NodeDB nodeDB;

// we have plenty of ram so statically alloc this tempbuf (for now)
EXT_RAM_ATTR DeviceState devicestate;
MyNodeInfo &myNodeInfo = devicestate.my_node;
RadioConfig &radioConfig = devicestate.radio;

/** The current change # for radio settings.  Starts at 0 on boot and any time the radio settings
 * might have changed is incremented.  Allows others to detect they might now be on a new channel.
 */
uint32_t radioGeneration;

/*
DeviceState versions used to be defined in the .proto file but really only this function cares.  So changed to a
#define here.
*/

#define DEVICESTATE_CUR_VER 11
#define DEVICESTATE_MIN_VER DEVICESTATE_CUR_VER

// FIXME - move this somewhere else
extern void getMacAddr(uint8_t *dmac);

/**
 *
 * Normally userids are unique and start with +country code to look like Signal phone numbers.
 * But there are some special ids used when we haven't yet been configured by a user.  In that case
 * we use !macaddr (no colons).
 */
User &owner = devicestate.owner;

static uint8_t ourMacAddr[6];

/**
 * The node number the user is currently looking at
 * 0 if none
 */
NodeNum displayedNodeNum;

NodeDB::NodeDB() : nodes(devicestate.node_db), numNodes(&devicestate.node_db_count) {}

bool NodeDB::resetRadioConfig()
{
    bool didFactoryReset = false;

    radioGeneration++;

    if (radioConfig.preferences.factory_reset) {
        DEBUG_MSG("Performing factory reset!\n");
        installDefaultDeviceState();
        didFactoryReset = true;
    } else if (devicestate.channels_count == 0) {
        DEBUG_MSG("Setting default channel and radio preferences!\n");

        channels.initDefaults();

<<<<<<< HEAD
        radioConfig.has_preferences = true;
=======
        channelSettings.tx_power = 0; // default
        uint8_t defaultpskIndex = 1;
        channelSettings.psk.bytes[0] = defaultpskIndex;
        channelSettings.psk.size = 1;
        strcpy(channelSettings.name, "");
    }

    // Convert the old string "Default" to our new short representation
    if (strcmp(channelSettings.name, "Default") == 0)
        *channelSettings.name = '\0';

    // Convert the short "" representation for Default into a usable string
    channelName = channelSettings.name;
    if (!*channelName) { // emptystring
        // Per mesh.proto spec, if bandwidth is specified we must ignore modemConfig enum, we assume that in that case
        // the app fucked up and forgot to set channelSettings.name

        if (channelSettings.bandwidth != 0)
            channelName = "Unset";
        else
            switch (channelSettings.modem_config) {
            case ChannelSettings_ModemConfig_Bw125Cr45Sf128:
                channelName = "Medium";
                break;
            case ChannelSettings_ModemConfig_Bw500Cr45Sf128:
                channelName = "ShortFast";
                break;
            case ChannelSettings_ModemConfig_Bw31_25Cr48Sf512:
                channelName = "LongAlt";
                break;
            case ChannelSettings_ModemConfig_Bw125Cr48Sf4096:
                channelName = "LongSlow";
                break;
            default:
                channelName = "Invalid";
                break;
            }
    }

    // Convert any old usage of the defaultpsk into our new short representation.
    if (channelSettings.psk.size == sizeof(defaultpsk) &&
        memcmp(channelSettings.psk.bytes, defaultpsk, sizeof(defaultpsk)) == 0) {
        *channelSettings.psk.bytes = 1;
        channelSettings.psk.size = 1;
    }

    memset(activePSK, 0, sizeof(activePSK)); // In case the user provided a short key, we want to pad the rest with zeros
    memcpy(activePSK, channelSettings.psk.bytes, channelSettings.psk.size);
    activePSKSize = channelSettings.psk.size;
    if (activePSKSize == 0)
        DEBUG_MSG("Warning: User disabled encryption\n");
    else if (activePSKSize == 1) {
        // Convert the short single byte variants of psk into variant that can be used more generally

        uint8_t pskIndex = activePSK[0];
        DEBUG_MSG("Expanding short PSK #%d\n", pskIndex);
        if (pskIndex == 0)
            activePSKSize = 0; // Turn off encryption
        else {
            memcpy(activePSK, defaultpsk, sizeof(defaultpsk));
            activePSKSize = sizeof(defaultpsk);
            // Bump up the last byte of PSK as needed
            uint8_t *last = activePSK + sizeof(defaultpsk) - 1;
            *last = *last + pskIndex - 1; // index of 1 means no change vs defaultPSK
        }
    } else if (activePSKSize < 16) {
        // Error! The user specified only the first few bits of an AES128 key.  So by convention we just pad the rest of the key
        // with zeros
        DEBUG_MSG("Warning: User provided a too short AES128 key - padding\n");
        activePSKSize = 16;
    } else if (activePSKSize < 32 && activePSKSize != 16) {
        // Error! The user specified only the first few bits of an AES256 key.  So by convention we just pad the rest of the key
        // with zeros
        DEBUG_MSG("Warning: User provided a too short AES256 key - padding\n");
        activePSKSize = 32;
>>>>>>> 2d214df7
    }

    channels.onConfigChanged();

    // temp hack for quicker testing
    // devicestate.no_save = true;
    if (devicestate.no_save) {
        DEBUG_MSG("***** DEVELOPMENT MODE - DO NOT RELEASE *****\n");

        // Sleep quite frequently to stress test the BLE comms, broadcast position every 6 mins
        radioConfig.preferences.screen_on_secs = 10;
        radioConfig.preferences.wait_bluetooth_secs = 10;
        radioConfig.preferences.position_broadcast_secs = 6 * 60;
        radioConfig.preferences.ls_secs = 60;
        radioConfig.preferences.region = RegionCode_TW;

        // Enter super deep sleep soon and stay there not very long
        // radioConfig.preferences.mesh_sds_timeout_secs = 10;
        // radioConfig.preferences.sds_secs = 60;
    }

    // Update the global myRegion
    initRegion();

    return didFactoryReset;
}

void NodeDB::installDefaultDeviceState()
{
    // We try to preserve the region setting because it will really bum users out if we discard it
    String oldRegion = myNodeInfo.region;
    RegionCode oldRegionCode = radioConfig.preferences.region;

    memset(&devicestate, 0, sizeof(devicestate));

    *numNodes = 0; // Forget node DB

    // init our devicestate with valid flags so protobuf writing/reading will work
    devicestate.has_my_node = true;
    devicestate.has_radio = true;
    devicestate.has_owner = true;
    devicestate.radio.has_preferences = true;
    devicestate.node_db_count = 0;
    devicestate.receive_queue_count = 0; // Not yet implemented FIXME

    resetRadioConfig();

    // default to no GPS, until one has been found by probing
    myNodeInfo.has_gps = false;
    myNodeInfo.message_timeout_msec = FLOOD_EXPIRE_TIME;
    generatePacketId(); // FIXME - ugly way to init current_packet_id;

    // Init our blank owner info to reasonable defaults
    getMacAddr(ourMacAddr);

    // Set default owner name
    pickNewNodeNum(); // based on macaddr now
    sprintf(owner.long_name, "Unknown %02x%02x", ourMacAddr[4], ourMacAddr[5]);
    sprintf(owner.short_name, "?%02X", (unsigned)(myNodeInfo.my_node_num & 0xff));

    sprintf(owner.id, "!%08x", getNodeNum()); // Default node ID now based on nodenum
    memcpy(owner.macaddr, ourMacAddr, sizeof(owner.macaddr));

    // Restore region if possible
    if (oldRegionCode != RegionCode_Unset)
        radioConfig.preferences.region = oldRegionCode;
    if (oldRegion.length()) // If the old style region was set, try to keep it up-to-date
        strcpy(myNodeInfo.region, oldRegion.c_str());
}

void NodeDB::init()
{
    installDefaultDeviceState();

    // saveToDisk();
    loadFromDisk();
    // saveToDisk();

    myNodeInfo.max_channels = MAX_NUM_CHANNELS; // tell others the max # of channels we can understand

    myNodeInfo.error_code =
        CriticalErrorCode_None; // For the error code, only show values from this boot (discard value from flash)
    myNodeInfo.error_address = 0;

    // likewise - we always want the app requirements to come from the running appload
    myNodeInfo.min_app_version = 20200; // format is Mmmss (where M is 1+the numeric major number. i.e. 20120 means 1.1.20

    // Note! We do this after loading saved settings, so that if somehow an invalid nodenum was stored in preferences we won't
    // keep using that nodenum forever. Crummy guess at our nodenum (but we will check against the nodedb to avoid conflicts)
    pickNewNodeNum();

    // Include our owner in the node db under our nodenum
    NodeInfo *info = getOrCreateNode(getNodeNum());
    info->user = owner;
    info->has_user = true;

    // We set these _after_ loading from disk - because they come from the build and are more trusted than
    // what is stored in flash
    if (xstr(HW_VERSION)[0])
        strncpy(myNodeInfo.region, optstr(HW_VERSION), sizeof(myNodeInfo.region));
    else
        DEBUG_MSG("This build does not specify a HW_VERSION\n"); // Eventually new builds will no longer include this build flag

    // Check for the old style of region code strings, if found, convert to the new enum.
    // Those strings will look like "1.0-EU433"
    if (radioConfig.preferences.region == RegionCode_Unset && strncmp(myNodeInfo.region, "1.0-", 4) == 0) {
        const char *regionStr = myNodeInfo.region + 4; // EU433 or whatever
        for (const RegionInfo *r = regions; r->code != RegionCode_Unset; r++)
            if (strcmp(r->name, regionStr) == 0) {
                radioConfig.preferences.region = r->code;
                break;
            }
    }

    strncpy(myNodeInfo.firmware_version, optstr(APP_VERSION), sizeof(myNodeInfo.firmware_version));
    strncpy(myNodeInfo.hw_model, HW_VENDOR, sizeof(myNodeInfo.hw_model));

    resetRadioConfig(); // If bogus settings got saved, then fix them

    DEBUG_MSG("legacy_region=%s, region=%d, NODENUM=0x%x, dbsize=%d\n", myNodeInfo.region, radioConfig.preferences.region,
              myNodeInfo.my_node_num, *numNodes);
}

// We reserve a few nodenums for future use
#define NUM_RESERVED 4

/**
 * get our starting (provisional) nodenum from flash.
 */
void NodeDB::pickNewNodeNum()
{
    NodeNum r = myNodeInfo.my_node_num;

    // If we don't have a nodenum at app - pick an initial nodenum based on the macaddr
    if (r == 0)
        r = (ourMacAddr[2] << 24) | (ourMacAddr[3] << 16) | (ourMacAddr[4] << 8) | ourMacAddr[5];

    if (r == NODENUM_BROADCAST || r < NUM_RESERVED)
        r = NUM_RESERVED; // don't pick a reserved node number

    NodeInfo *found;
    while ((found = getNode(r)) && memcmp(found->user.macaddr, owner.macaddr, sizeof(owner.macaddr))) {
        NodeNum n = random(NUM_RESERVED, NODENUM_BROADCAST); // try a new random choice
        DEBUG_MSG("NOTE! Our desired nodenum 0x%x is in use, so trying for 0x%x\n", r, n);
        r = n;
    }

    myNodeInfo.my_node_num = r;
}

const char *preffile = "/db.proto";
const char *preftmp = "/db.proto.tmp";

void NodeDB::loadFromDisk()
{
#ifdef FS
    // static DeviceState scratch; We no longer read into a tempbuf because this structure is 15KB of valuable RAM

    auto f = FS.open(preffile);
    if (f) {
        DEBUG_MSG("Loading saved preferences\n");
        pb_istream_t stream = {&readcb, &f, DeviceState_size};

        // DEBUG_MSG("Preload channel name=%s\n", channelSettings.name);

        memset(&devicestate, 0, sizeof(devicestate));
        if (!pb_decode(&stream, DeviceState_fields, &devicestate)) {
            DEBUG_MSG("Error: can't decode protobuf %s\n", PB_GET_ERROR(&stream));
            installDefaultDeviceState(); // Our in RAM copy might now be corrupt
            // FIXME - report failure to phone
        } else {
            if (devicestate.version < DEVICESTATE_MIN_VER) {
                DEBUG_MSG("Warn: devicestate is old, discarding\n");
                installDefaultDeviceState();
            } else {
                DEBUG_MSG("Loaded saved preferences version %d\n", devicestate.version);
            }

            // DEBUG_MSG("Postload channel name=%s\n", channelSettings.name);
        }

        f.close();
    } else {
        DEBUG_MSG("No saved preferences found\n");
    }

#else
    DEBUG_MSG("ERROR: Filesystem not implemented\n");
#endif
}

void NodeDB::saveToDisk()
{
#ifdef FS
    if (!devicestate.no_save) {
        auto f = FS.open(preftmp, FILE_O_WRITE);
        if (f) {
            DEBUG_MSG("Writing preferences\n");

            pb_ostream_t stream = {&writecb, &f, SIZE_MAX, 0};

            // DEBUG_MSG("Presave channel name=%s\n", channelSettings.name);

            devicestate.version = DEVICESTATE_CUR_VER;
            if (!pb_encode(&stream, DeviceState_fields, &devicestate)) {
                DEBUG_MSG("Error: can't write protobuf %s\n", PB_GET_ERROR(&stream));
                // FIXME - report failure to phone

                f.close();
            } else {
                // Success - replace the old file
                f.close();

                // brief window of risk here ;-)
                if (!FS.remove(preffile))
                    DEBUG_MSG("Warning: Can't remove old pref file\n");
                if (!FS.rename(preftmp, preffile))
                    DEBUG_MSG("Error: can't rename new pref file\n");
            }
        } else {
            DEBUG_MSG("ERROR: can't write prefs\n"); // FIXME report to app
        }
    } else {
        DEBUG_MSG("***** DEVELOPMENT MODE - DO NOT RELEASE - not saving to flash *****\n");
    }
#else
    DEBUG_MSG("ERROR filesystem not implemented\n");
#endif
}

const NodeInfo *NodeDB::readNextInfo()
{
    if (readPointer < *numNodes)
        return &nodes[readPointer++];
    else
        return NULL;
}

/// Given a node, return how many seconds in the past (vs now) that we last heard from it
uint32_t sinceLastSeen(const NodeInfo *n)
{
    uint32_t now = getTime();

    uint32_t last_seen = n->position.time;
    int delta = (int)(now - last_seen);
    if (delta < 0) // our clock must be slightly off still - not set from GPS yet
        delta = 0;

    return delta;
}

#define NUM_ONLINE_SECS (60 * 2) // 2 hrs to consider someone offline

size_t NodeDB::getNumOnlineNodes()
{
    size_t numseen = 0;

    // FIXME this implementation is kinda expensive
    for (int i = 0; i < *numNodes; i++)
        if (sinceLastSeen(&nodes[i]) < NUM_ONLINE_SECS)
            numseen++;

    return numseen;
}

#include "MeshPlugin.h"

/** Update position info for this node based on received position data
 */
void NodeDB::updatePosition(uint32_t nodeId, const Position &p)
{
    NodeInfo *info = getOrCreateNode(nodeId);

    DEBUG_MSG("DB update position node=0x%x time=%u, latI=%d, lonI=%d\n", nodeId, p.time, p.latitude_i, p.longitude_i);

<<<<<<< HEAD
    auto oldtime = info->position.time;
    info->position = p;
    if(p.time == 0 && oldtime != 0) {
        // A lot of position reports don't have time populated.  In that case, be careful to not blow away the time we
        // recorded based on the packet rxTime
        info->position.time = oldtime;
=======
    // Be careful to only update fields that have been set by the sender
    if (p.time)
        info->position.time = p.time;
    if(p.battery_level)
        info->position.battery_level = p.battery_level;
    if (p.latitude_i || p.longitude_i) {
        info->position.latitude_i = p.latitude_i;
        info->position.longitude_i = p.longitude_i;
>>>>>>> 2d214df7
    }
    info->has_position = true;
    updateGUIforNode = info;
    notifyObservers(true); // Force an update whether or not our node counts have changed
}

/** Update user info for this node based on received user data
 */
void NodeDB::updateUser(uint32_t nodeId, const User &p)
{
    NodeInfo *info = getOrCreateNode(nodeId);

    DEBUG_MSG("old user %s/%s/%s\n", info->user.id, info->user.long_name, info->user.short_name);

    bool changed = memcmp(&info->user, &p,
                          sizeof(info->user)); // Both of these blocks start as filled with zero so I think this is okay

    info->user = p;
    DEBUG_MSG("updating changed=%d user %s/%s/%s\n", changed, info->user.id, info->user.long_name, info->user.short_name);
    info->has_user = true;

    if (changed) {
        updateGUIforNode = info;
        powerFSM.trigger(EVENT_NODEDB_UPDATED);
        notifyObservers(true); // Force an update whether or not our node counts have changed

        // Not really needed - we will save anyways when we go to sleep
        // We just changed something important about the user, store our DB
        // saveToDisk();
    }
}

/// given a subpacket sniffed from the network, update our DB state
/// we updateGUI and updateGUIforNode if we think our this change is big enough for a redraw
void NodeDB::updateFrom(const MeshPacket &mp)
{
    if (mp.which_payloadVariant == MeshPacket_decoded_tag) {
        DEBUG_MSG("Update DB node 0x%x, rx_time=%u\n", mp.from, mp.rx_time);

        NodeInfo *info = getOrCreateNode(mp.from);

        if (mp.rx_time) {              // if the packet has a valid timestamp use it to update our last_seen
            info->has_position = true; // at least the time is valid
            info->position.time = mp.rx_time;
        }

        info->snr = mp.rx_snr; // keep the most recent SNR we received for this node.
    }
}

/// Find a node in our DB, return null for missing
/// NOTE: This function might be called from an ISR
NodeInfo *NodeDB::getNode(NodeNum n)
{
    for (int i = 0; i < *numNodes; i++)
        if (nodes[i].num == n)
            return &nodes[i];

    return NULL;
}

/// Find a node in our DB, create an empty NodeInfo if missing
NodeInfo *NodeDB::getOrCreateNode(NodeNum n)
{
    NodeInfo *info = getNode(n);

    if (!info) {
        // add the node
        assert(*numNodes < MAX_NUM_NODES);
        info = &nodes[(*numNodes)++];

        // everything is missing except the nodenum
        memset(info, 0, sizeof(*info));
        info->num = n;
    }

    return info;
}

/// Record an error that should be reported via analytics
void recordCriticalError(CriticalErrorCode code, uint32_t address)
{
    // Print error to screen and serial port
    String lcd = String("Critical error ") + code + "!\n";
    screen->print(lcd.c_str());
    DEBUG_MSG("NOTE! Recording critical error %d, address=%lx\n", code, address);

    // Record error to DB
    myNodeInfo.error_code = code;
    myNodeInfo.error_address = address;
    myNodeInfo.error_count++;
}<|MERGE_RESOLUTION|>--- conflicted
+++ resolved
@@ -81,85 +81,7 @@
 
         channels.initDefaults();
 
-<<<<<<< HEAD
         radioConfig.has_preferences = true;
-=======
-        channelSettings.tx_power = 0; // default
-        uint8_t defaultpskIndex = 1;
-        channelSettings.psk.bytes[0] = defaultpskIndex;
-        channelSettings.psk.size = 1;
-        strcpy(channelSettings.name, "");
-    }
-
-    // Convert the old string "Default" to our new short representation
-    if (strcmp(channelSettings.name, "Default") == 0)
-        *channelSettings.name = '\0';
-
-    // Convert the short "" representation for Default into a usable string
-    channelName = channelSettings.name;
-    if (!*channelName) { // emptystring
-        // Per mesh.proto spec, if bandwidth is specified we must ignore modemConfig enum, we assume that in that case
-        // the app fucked up and forgot to set channelSettings.name
-
-        if (channelSettings.bandwidth != 0)
-            channelName = "Unset";
-        else
-            switch (channelSettings.modem_config) {
-            case ChannelSettings_ModemConfig_Bw125Cr45Sf128:
-                channelName = "Medium";
-                break;
-            case ChannelSettings_ModemConfig_Bw500Cr45Sf128:
-                channelName = "ShortFast";
-                break;
-            case ChannelSettings_ModemConfig_Bw31_25Cr48Sf512:
-                channelName = "LongAlt";
-                break;
-            case ChannelSettings_ModemConfig_Bw125Cr48Sf4096:
-                channelName = "LongSlow";
-                break;
-            default:
-                channelName = "Invalid";
-                break;
-            }
-    }
-
-    // Convert any old usage of the defaultpsk into our new short representation.
-    if (channelSettings.psk.size == sizeof(defaultpsk) &&
-        memcmp(channelSettings.psk.bytes, defaultpsk, sizeof(defaultpsk)) == 0) {
-        *channelSettings.psk.bytes = 1;
-        channelSettings.psk.size = 1;
-    }
-
-    memset(activePSK, 0, sizeof(activePSK)); // In case the user provided a short key, we want to pad the rest with zeros
-    memcpy(activePSK, channelSettings.psk.bytes, channelSettings.psk.size);
-    activePSKSize = channelSettings.psk.size;
-    if (activePSKSize == 0)
-        DEBUG_MSG("Warning: User disabled encryption\n");
-    else if (activePSKSize == 1) {
-        // Convert the short single byte variants of psk into variant that can be used more generally
-
-        uint8_t pskIndex = activePSK[0];
-        DEBUG_MSG("Expanding short PSK #%d\n", pskIndex);
-        if (pskIndex == 0)
-            activePSKSize = 0; // Turn off encryption
-        else {
-            memcpy(activePSK, defaultpsk, sizeof(defaultpsk));
-            activePSKSize = sizeof(defaultpsk);
-            // Bump up the last byte of PSK as needed
-            uint8_t *last = activePSK + sizeof(defaultpsk) - 1;
-            *last = *last + pskIndex - 1; // index of 1 means no change vs defaultPSK
-        }
-    } else if (activePSKSize < 16) {
-        // Error! The user specified only the first few bits of an AES128 key.  So by convention we just pad the rest of the key
-        // with zeros
-        DEBUG_MSG("Warning: User provided a too short AES128 key - padding\n");
-        activePSKSize = 16;
-    } else if (activePSKSize < 32 && activePSKSize != 16) {
-        // Error! The user specified only the first few bits of an AES256 key.  So by convention we just pad the rest of the key
-        // with zeros
-        DEBUG_MSG("Warning: User provided a too short AES256 key - padding\n");
-        activePSKSize = 32;
->>>>>>> 2d214df7
     }
 
     channels.onConfigChanged();
@@ -435,23 +357,16 @@
 
     DEBUG_MSG("DB update position node=0x%x time=%u, latI=%d, lonI=%d\n", nodeId, p.time, p.latitude_i, p.longitude_i);
 
-<<<<<<< HEAD
-    auto oldtime = info->position.time;
-    info->position = p;
-    if(p.time == 0 && oldtime != 0) {
-        // A lot of position reports don't have time populated.  In that case, be careful to not blow away the time we
-        // recorded based on the packet rxTime
-        info->position.time = oldtime;
-=======
     // Be careful to only update fields that have been set by the sender
-    if (p.time)
+    // A lot of position reports don't have time populated.  In that case, be careful to not blow away the time we
+    // recorded based on the packet rxTime
+    if (!info->position.time && p.time)
         info->position.time = p.time;
     if(p.battery_level)
         info->position.battery_level = p.battery_level;
     if (p.latitude_i || p.longitude_i) {
         info->position.latitude_i = p.latitude_i;
         info->position.longitude_i = p.longitude_i;
->>>>>>> 2d214df7
     }
     info->has_position = true;
     updateGUIforNode = info;
