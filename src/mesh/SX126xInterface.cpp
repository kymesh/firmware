#include "SX126xInterface.h"
<<<<<<< HEAD
#include "mesh/NodeDB.h"
=======
#include "configuration.h"
>>>>>>> 3aebb1ff
#include "error.h"

// Particular boards might define a different max power based on what their hardware can do
#ifndef SX126X_MAX_POWER
#define SX126X_MAX_POWER 22
#endif

template <typename T>
SX126xInterface<T>::SX126xInterface(RADIOLIB_PIN_TYPE cs, RADIOLIB_PIN_TYPE irq, RADIOLIB_PIN_TYPE rst, RADIOLIB_PIN_TYPE busy,
                                    SPIClass &spi)
    : RadioLibInterface(cs, irq, rst, busy, spi, &lora), lora(&module)
{
    LOG_WARN("SX126xInterface(cs=%d, irq=%d, rst=%d, busy=%d)\n", cs, irq, rst, busy);
}

/// Initialise the Driver transport hardware and software.
/// Make sure the Driver is properly configured before calling init().
/// \return true if initialisation succeeded.
template <typename T> bool SX126xInterface<T>::init()
{
#ifdef SX126X_POWER_EN
    digitalWrite(SX126X_POWER_EN, HIGH);
    pinMode(SX126X_POWER_EN, OUTPUT);
#endif

#if defined(SX126X_RXEN) && (SX126X_RXEN != RADIOLIB_NC) // set not rx or tx mode
    digitalWrite(SX126X_RXEN, LOW);                      // Set low before becoming an output
    pinMode(SX126X_RXEN, OUTPUT);
#endif
#if defined(SX126X_TXEN) && (SX126X_TXEN != RADIOLIB_NC)
    digitalWrite(SX126X_TXEN, LOW);
    pinMode(SX126X_TXEN, OUTPUT);
#endif

#ifndef SX126X_E22
    float tcxoVoltage = 0; // None - we use an XTAL
#else
    // Use DIO3 to power tcxo per https://github.com/jgromes/RadioLib/issues/12#issuecomment-520695575
    float tcxoVoltage = 1.8;
#endif
    bool useRegulatorLDO = false; // Seems to depend on the connection to pin 9/DCC_SW - if an inductor DCDC?

    RadioLibInterface::init();

    if (power == 0)
        power = SX126X_MAX_POWER;

    if (power > SX126X_MAX_POWER) // This chip has lower power limits than some
        power = SX126X_MAX_POWER;

    limitPower();

    int res = lora.begin(getFreq(), bw, sf, cr, syncWord, power, preambleLength, tcxoVoltage, useRegulatorLDO);
    // \todo Display actual typename of the adapter, not just `SX126x`
    LOG_INFO("SX126x init result %d\n", res);

    LOG_INFO("Frequency set to %f\n", getFreq());
    LOG_INFO("Bandwidth set to %f\n", bw);
    LOG_INFO("Power output set to %d\n", power);

    // current limit was removed from module' ctor
    // override default value (60 mA)
    res = lora.setCurrentLimit(currentLimit);
    LOG_DEBUG("Current limit set to %f\n", currentLimit);
    LOG_DEBUG("Current limit set result %d\n", res);

#if defined(SX126X_TXEN) && (SX126X_TXEN != RADIOLIB_NC)
    // lora.begin sets Dio2 as RF switch control, which is not true if we are manually controlling RX and TX
    if (res == RADIOLIB_ERR_NONE)
        res = lora.setDio2AsRfSwitch(false);
#endif
#ifdef SX126X_E22
    // E22 Emulation explicitly requires DIO2 as RF switch, so set it to TRUE again for good measure. In case somebody defines
    // SX126X_TX for an E22 Module
    if (res == RADIOLIB_ERR_NONE)
        res = lora.setDio2AsRfSwitch(true);
#endif

if (config.lora.sx126x_rx_boosted_gain) {
    uint16_t result = lora.setRxBoostedGainMode(true);
    LOG_INFO("Set Rx Boosted Gain mode; result: %d\n", result);
} else {
    uint16_t result = lora.setRxBoostedGainMode(false);
    LOG_INFO("Set Rx Power Saving Gain mode; result: %d\n", result);
}

#if 0
    // Read/write a register we are not using (only used for FSK mode) to test SPI comms
    uint8_t crcLSB = 0;
    int err = lora.readRegister(SX126X_REG_CRC_POLYNOMIAL_LSB, &crcLSB, 1);
    if(err != RADIOLIB_ERR_NONE)
        RECORD_CRITICALERROR(CriticalErrorCode_SX1262Failure);

    //if(crcLSB != 0x0f)
    //    RECORD_CRITICALERROR(CriticalErrorCode_SX1262Failure);

    crcLSB = 0x5a;
    err = lora.writeRegister(SX126X_REG_CRC_POLYNOMIAL_LSB, &crcLSB, 1);
    if(err != RADIOLIB_ERR_NONE)
        RECORD_CRITICALERROR(CriticalErrorCode_SX1262Failure);

    err = lora.readRegister(SX126X_REG_CRC_POLYNOMIAL_LSB, &crcLSB, 1);
    if(err != RADIOLIB_ERR_NONE)
        RECORD_CRITICALERROR(CriticalErrorCode_SX1262Failure);

    if(crcLSB != 0x5a)
        RECORD_CRITICALERROR(CriticalErrorCode_SX1262Failure);
    // If we got this far register accesses (and therefore SPI comms) are good
#endif

    if (res == RADIOLIB_ERR_NONE)
        res = lora.setCRC(RADIOLIB_SX126X_LORA_CRC_ON);

    if (res == RADIOLIB_ERR_NONE)
        startReceive(); // start receiving

    return res == RADIOLIB_ERR_NONE;
}

template <typename T> bool SX126xInterface<T>::reconfigure()
{
    RadioLibInterface::reconfigure();

    // set mode to standby
    setStandby();

    // configure publicly accessible settings
    int err = lora.setSpreadingFactor(sf);
    if (err != RADIOLIB_ERR_NONE)
        RECORD_CRITICALERROR(meshtastic_CriticalErrorCode_INVALID_RADIO_SETTING);

    err = lora.setBandwidth(bw);
    if (err != RADIOLIB_ERR_NONE)
        RECORD_CRITICALERROR(meshtastic_CriticalErrorCode_INVALID_RADIO_SETTING);

    err = lora.setCodingRate(cr);
    if (err != RADIOLIB_ERR_NONE)
        RECORD_CRITICALERROR(meshtastic_CriticalErrorCode_INVALID_RADIO_SETTING);

    // Hmm - seems to lower SNR when the signal levels are high.  Leaving off for now...
    // TODO: Confirm gain registers are okay now
    // err = lora.setRxGain(true);
    // assert(err == RADIOLIB_ERR_NONE);

    err = lora.setSyncWord(syncWord);
    assert(err == RADIOLIB_ERR_NONE);

    err = lora.setCurrentLimit(currentLimit);
    assert(err == RADIOLIB_ERR_NONE);

    err = lora.setPreambleLength(preambleLength);
    assert(err == RADIOLIB_ERR_NONE);

    err = lora.setFrequency(getFreq());
    if (err != RADIOLIB_ERR_NONE)
        RECORD_CRITICALERROR(meshtastic_CriticalErrorCode_INVALID_RADIO_SETTING);

    if (power > SX126X_MAX_POWER) // This chip has lower power limits than some
        power = SX126X_MAX_POWER;

    err = lora.setOutputPower(power);
    assert(err == RADIOLIB_ERR_NONE);

    startReceive(); // restart receiving

    return RADIOLIB_ERR_NONE;
}

template <typename T> void INTERRUPT_ATTR SX126xInterface<T>::disableInterrupt()
{
    lora.clearDio1Action();
}

template <typename T> void SX126xInterface<T>::setStandby()
{
    checkNotification(); // handle any pending interrupts before we force standby

    int err = lora.standby();

    if (err != RADIOLIB_ERR_NONE)
        LOG_DEBUG("SX126x standby failed with error %d\n", err);

    assert(err == RADIOLIB_ERR_NONE);

#if defined(SX126X_RXEN) && (SX126X_RXEN != RADIOLIB_NC) // we have RXEN/TXEN control - turn off RX and TX power
    digitalWrite(SX126X_RXEN, LOW);
#endif
#if defined(SX126X_TXEN) && (SX126X_TXEN != RADIOLIB_NC)
    digitalWrite(SX126X_TXEN, LOW);
#endif

    isReceiving = false; // If we were receiving, not any more
    disableInterrupt();
    completeSending(); // If we were sending, not anymore
}

/**
 * Add SNR data to received messages
 */
template <typename T> void SX126xInterface<T>::addReceiveMetadata(meshtastic_MeshPacket *mp)
{
    // LOG_DEBUG("PacketStatus %x\n", lora.getPacketStatus());
    mp->rx_snr = lora.getSNR();
    mp->rx_rssi = lround(lora.getRSSI());
}

/** We override to turn on transmitter power as needed.
 */
template <typename T> void SX126xInterface<T>::configHardwareForSend()
{
#if defined(SX126X_TXEN) && (SX126X_TXEN != RADIOLIB_NC) // we have RXEN/TXEN control - turn on TX power / off RX power
    digitalWrite(SX126X_TXEN, HIGH);
#endif
#if defined(SX126X_RXEN) && (SX126X_RXEN != RADIOLIB_NC)
    digitalWrite(SX126X_RXEN, LOW);
#endif

    RadioLibInterface::configHardwareForSend();
}

// For power draw measurements, helpful to force radio to stay sleeping
// #define SLEEP_ONLY

template <typename T> void SX126xInterface<T>::startReceive()
{
#ifdef SLEEP_ONLY
    sleep();
#else

    setStandby();

#if defined(SX126X_RXEN) && (SX126X_RXEN != RADIOLIB_NC) // we have RXEN/TXEN control - turn on RX power / off TX power
    digitalWrite(SX126X_RXEN, HIGH);
#endif
#if defined(SX126X_TXEN) && (SX126X_TXEN != RADIOLIB_NC)
    digitalWrite(SX126X_TXEN, LOW);
#endif

    // int err = lora.startReceive();
    int err = lora.startReceiveDutyCycleAuto(); // We use a 32 bit preamble so this should save some power by letting radio sit in
                                                // standby mostly.
    assert(err == RADIOLIB_ERR_NONE);

    isReceiving = true;

    // Must be done AFTER, starting transmit, because startTransmit clears (possibly stale) interrupt pending register bits
    enableInterrupt(isrRxLevel0);
#endif
}

/** Could we send right now (i.e. either not actively receving or transmitting)? */
template <typename T> bool SX126xInterface<T>::isChannelActive()
{
    // check if we can detect a LoRa preamble on the current channel
    int16_t result;

    setStandby();
    result = lora.scanChannel();
    if (result == RADIOLIB_PREAMBLE_DETECTED)
        return true;

    assert(result != RADIOLIB_ERR_WRONG_MODEM);

    return false;
}

/** Could we send right now (i.e. either not actively receving or transmitting)? */
template <typename T> bool SX126xInterface<T>::isActivelyReceiving()
{
    // The IRQ status will be cleared when we start our read operation.  Check if we've started a header, but haven't yet
    // received and handled the interrupt for reading the packet/handling errors.
    // FIXME: it would be better to check for preamble, but we currently have our ISR not set to fire for packets that
    // never even get a valid header, so we don't want preamble to get set and stay set due to noise on the network.

    uint16_t irq = lora.getIrqStatus();
    bool hasPreamble = (irq & RADIOLIB_SX126X_IRQ_HEADER_VALID);

    // this is not correct - often always true - need to add an extra conditional
    // size_t bytesPending = lora.getPacketLength();

    // if (hasPreamble) LOG_DEBUG("rx hasPreamble\n");
    return hasPreamble;
}

template <typename T> bool SX126xInterface<T>::sleep()
{
    // Not keeping config is busted - next time nrf52 board boots lora sending fails  tcxo related? - see datasheet
    // \todo Display actual typename of the adapter, not just `SX126x`
    LOG_DEBUG("sx126x entering sleep mode (FIXME, don't keep config)\n");
    setStandby(); // Stop any pending operations

    // turn off TCXO if it was powered
    // FIXME - this isn't correct
    // lora.setTCXO(0);

    // put chipset into sleep mode (we've already disabled interrupts by now)
    bool keepConfig = true;
    lora.sleep(keepConfig); // Note: we do not keep the config, full reinit will be needed

#ifdef SX126X_POWER_EN
    digitalWrite(SX126X_POWER_EN, LOW);
#endif

    return true;
}<|MERGE_RESOLUTION|>--- conflicted
+++ resolved
@@ -1,9 +1,6 @@
 #include "SX126xInterface.h"
-<<<<<<< HEAD
 #include "mesh/NodeDB.h"
-=======
 #include "configuration.h"
->>>>>>> 3aebb1ff
 #include "error.h"
 
 // Particular boards might define a different max power based on what their hardware can do
