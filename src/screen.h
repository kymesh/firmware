--- conflicted
+++ resolved
@@ -108,11 +108,7 @@
     /// Rebuilds our list of frames (screens) to default ones.
     void setFrames();
 
-<<<<<<< HEAD
-    /// Show our logo (and turn the screen on)
-    void showBootscreen();
 private:
-=======
     /// Queue of commands to execute in doTask.
     TypedQueue<CmdItem> cmdQueue;
     /// Whether we are using a display
@@ -126,7 +122,6 @@
     SSD1306Wire dispdev;
     /// UI helper for rendering to frames and switching between them
     OLEDDisplayUi ui;
->>>>>>> 6bc8e1b1
 };
 
 } // namespace meshtastic