#include "configuration.h"

#if !MESHTASTIC_EXCLUDE_ENVIRONMENTAL_SENSOR

#include "../mesh/generated/meshtastic/telemetry.pb.h"
#include "Default.h"
#include "EnvironmentTelemetry.h"
#include "MeshService.h"
#include "NodeDB.h"
#include "PowerFSM.h"
#include "RTC.h"
#include "Router.h"
#include "main.h"
#include "power.h"
#include "sleep.h"
#include "target_specific.h"
#include <OLEDDisplay.h>
#include <OLEDDisplayUi.h>

// Sensors
#include "Sensor/BME280Sensor.h"
#include "Sensor/BME680Sensor.h"
#include "Sensor/BMP085Sensor.h"
#include "Sensor/BMP280Sensor.h"
#include "Sensor/LPS22HBSensor.h"
#include "Sensor/MCP9808Sensor.h"
#include "Sensor/RCWL9620Sensor.h"
#include "Sensor/SHT31Sensor.h"
#include "Sensor/SHT4XSensor.h"
#include "Sensor/SHTC3Sensor.h"
#include "Sensor/VEML7700Sensor.h"

BMP085Sensor bmp085Sensor;
BMP280Sensor bmp280Sensor;
BME280Sensor bme280Sensor;
BME680Sensor bme680Sensor;
MCP9808Sensor mcp9808Sensor;
SHTC3Sensor shtc3Sensor;
LPS22HBSensor lps22hbSensor;
SHT31Sensor sht31Sensor;
<<<<<<< HEAD
VEML7700Sensor veml7700Sensor;
=======
SHT4XSensor sht4xSensor;
>>>>>>> 5da798c6
RCWL9620Sensor rcwl9620Sensor;

#define FAILED_STATE_SENSOR_READ_MULTIPLIER 10
#define DISPLAY_RECEIVEID_MEASUREMENTS_ON_SCREEN true

#include "graphics/ScreenFonts.h"

int32_t EnvironmentTelemetryModule::runOnce()
{
    if (sleepOnNextExecution == true) {
        sleepOnNextExecution = false;
        uint32_t nightyNightMs = Default::getConfiguredOrDefaultMs(moduleConfig.telemetry.environment_update_interval);
        LOG_DEBUG("Sleeping for %ims, then awaking to send metrics again.\n", nightyNightMs);
        doDeepSleep(nightyNightMs, true);
    }

    uint32_t result = UINT32_MAX;
    /*
        Uncomment the preferences below if you want to use the module
        without having to configure it from the PythonAPI or WebUI.
    */

    // moduleConfig.telemetry.environment_measurement_enabled = 1;
    // moduleConfig.telemetry.environment_screen_enabled = 1;
    // moduleConfig.telemetry.environment_update_interval = 45;

    if (!(moduleConfig.telemetry.environment_measurement_enabled || moduleConfig.telemetry.environment_screen_enabled)) {
        // If this module is not enabled, and the user doesn't want the display screen don't waste any OSThread time on it
        return disable();
    }

    if (firstTime) {
        // This is the first time the OSThread library has called this function, so do some setup
        firstTime = 0;

        if (moduleConfig.telemetry.environment_measurement_enabled) {
            LOG_INFO("Environment Telemetry: Initializing\n");
            // it's possible to have this module enabled, only for displaying values on the screen.
            // therefore, we should only enable the sensor loop if measurement is also enabled
            if (bmp085Sensor.hasSensor())
                result = bmp085Sensor.runOnce();
            if (bmp280Sensor.hasSensor())
                result = bmp280Sensor.runOnce();
            if (bme280Sensor.hasSensor())
                result = bme280Sensor.runOnce();
            if (bme680Sensor.hasSensor())
                result = bme680Sensor.runOnce();
            if (mcp9808Sensor.hasSensor())
                result = mcp9808Sensor.runOnce();
            if (shtc3Sensor.hasSensor())
                result = shtc3Sensor.runOnce();
            if (lps22hbSensor.hasSensor())
                result = lps22hbSensor.runOnce();
            if (sht31Sensor.hasSensor())
                result = sht31Sensor.runOnce();
            if (sht4xSensor.hasSensor())
                result = sht4xSensor.runOnce();
            if (ina219Sensor.hasSensor())
                result = ina219Sensor.runOnce();
            if (ina260Sensor.hasSensor())
                result = ina260Sensor.runOnce();
            if (veml7700Sensor.hasSensor())
                result = veml7700Sensor.runOnce();
            if (rcwl9620Sensor.hasSensor())
                result = rcwl9620Sensor.runOnce();
        }
        return result;
    } else {
        // if we somehow got to a second run of this module with measurement disabled, then just wait forever
        if (!moduleConfig.telemetry.environment_measurement_enabled) {
            return disable();
        } else {
            if (bme680Sensor.hasSensor())
                result = bme680Sensor.runTrigger();
        }

        uint32_t now = millis();
        if (((lastSentToMesh == 0) ||
             ((now - lastSentToMesh) >= Default::getConfiguredOrDefaultMs(moduleConfig.telemetry.environment_update_interval))) &&
            airTime->isTxAllowedChannelUtil(config.device.role != meshtastic_Config_DeviceConfig_Role_SENSOR) &&
            airTime->isTxAllowedAirUtil()) {
            sendTelemetry();
            lastSentToMesh = now;
        } else if (((lastSentToPhone == 0) || ((now - lastSentToPhone) >= sendToPhoneIntervalMs)) &&
                   (service.isToPhoneQueueEmpty())) {
            // Just send to phone when it's not our time to send to mesh yet
            // Only send while queue is empty (phone assumed connected)
            sendTelemetry(NODENUM_BROADCAST, true);
            lastSentToPhone = now;
        }
    }
    return min(sendToPhoneIntervalMs, result);
}

bool EnvironmentTelemetryModule::wantUIFrame()
{
    return moduleConfig.telemetry.environment_screen_enabled;
}

float EnvironmentTelemetryModule::CelsiusToFahrenheit(float c)
{
    return (c * 9) / 5 + 32;
}

uint32_t GetTimeSinceMeshPacket(const meshtastic_MeshPacket *mp)
{
    uint32_t now = getTime();

    uint32_t last_seen = mp->rx_time;
    int delta = (int)(now - last_seen);
    if (delta < 0) // our clock must be slightly off still - not set from GPS yet
        delta = 0;

    return delta;
}

void EnvironmentTelemetryModule::drawFrame(OLEDDisplay *display, OLEDDisplayUiState *state, int16_t x, int16_t y)
{
    display->setTextAlignment(TEXT_ALIGN_LEFT);
    display->setFont(FONT_SMALL);

    if (lastMeasurementPacket == nullptr) {
        // If there's no valid packet, display "Environment"
        display->drawString(x, y, "Environment");
        display->drawString(x, y += fontHeight(FONT_SMALL), "No measurement");
        return;
    }

    // Decode the last measurement packet
    meshtastic_Telemetry lastMeasurement;
    uint32_t agoSecs = GetTimeSinceMeshPacket(lastMeasurementPacket);
    const char *lastSender = getSenderShortName(*lastMeasurementPacket);

    auto &p = lastMeasurementPacket->decoded;
    if (!pb_decode_from_bytes(p.payload.bytes, p.payload.size, &meshtastic_Telemetry_msg, &lastMeasurement)) {
        display->drawString(x, y, "Measurement Error");
        LOG_ERROR("Unable to decode last packet");
        return;
    }

    // Display "Env. From: ..." on its own
    display->drawString(x, y, "Env. From: " + String(lastSender) + "(" + String(agoSecs) + "s)");

    String last_temp = String(lastMeasurement.variant.environment_metrics.temperature, 0) + "°C";
    if (moduleConfig.telemetry.environment_display_fahrenheit) {
        last_temp = String(CelsiusToFahrenheit(lastMeasurement.variant.environment_metrics.temperature), 0) + "°F";
    }

    // Continue with the remaining details
    display->drawString(x, y += fontHeight(FONT_SMALL),
                        "Temp/Hum: " + last_temp + " / " +
                            String(lastMeasurement.variant.environment_metrics.relative_humidity, 0) + "%");

    if (lastMeasurement.variant.environment_metrics.barometric_pressure != 0) {
        display->drawString(x, y += fontHeight(FONT_SMALL),
                            "Press: " + String(lastMeasurement.variant.environment_metrics.barometric_pressure, 0) + "hPA");
    }

    if (lastMeasurement.variant.environment_metrics.voltage != 0) {
        display->drawString(x, y += fontHeight(FONT_SMALL),
                            "Volt/Cur: " + String(lastMeasurement.variant.environment_metrics.voltage, 0) + "V / " +
                                String(lastMeasurement.variant.environment_metrics.current, 0) + "mA");
    }
    if (lastMeasurement.variant.environment_metrics.iaq != 0) {
        display->drawString(x, y += fontHeight(FONT_SMALL), "IAQ: " + String(lastMeasurement.variant.environment_metrics.iaq));
    }
    if (lastMeasurement.variant.environment_metrics.distance != 0)
        display->drawString(x, y += fontHeight(FONT_SMALL),
                            "Water Level: " + String(lastMeasurement.variant.environment_metrics.distance, 0) + "mm");
}

bool EnvironmentTelemetryModule::handleReceivedProtobuf(const meshtastic_MeshPacket &mp, meshtastic_Telemetry *t)
{
    if (t->which_variant == meshtastic_Telemetry_environment_metrics_tag) {
#ifdef DEBUG_PORT
        const char *sender = getSenderShortName(mp);

        LOG_INFO("(Received from %s): barometric_pressure=%f, current=%f, gas_resistance=%f, relative_humidity=%f, "
                 "temperature=%f, lux=%f\n",
                 sender, t->variant.environment_metrics.barometric_pressure, t->variant.environment_metrics.current,
                 t->variant.environment_metrics.gas_resistance, t->variant.environment_metrics.relative_humidity,
                 t->variant.environment_metrics.temperature, t->variant.environment_metrics.lux);
        LOG_INFO("(Received from %s): voltage=%f, IAQ=%d, distance=%f\n", sender, t->variant.environment_metrics.voltage,
                 t->variant.environment_metrics.iaq, t->variant.environment_metrics.distance);
#endif
        // release previous packet before occupying a new spot
        if (lastMeasurementPacket != nullptr)
            packetPool.release(lastMeasurementPacket);

        lastMeasurementPacket = packetPool.allocCopy(mp);
    }

    return false; // Let others look at this message also if they want
}

bool EnvironmentTelemetryModule::sendTelemetry(NodeNum dest, bool phoneOnly)
{
    meshtastic_Telemetry m;
    bool valid = true;
    bool hasSensor = false;
    m.time = getTime();
    m.which_variant = meshtastic_Telemetry_environment_metrics_tag;

<<<<<<< HEAD
    if (sht31Sensor.hasSensor()) {
        valid = valid && sht31Sensor.getMetrics(&m);
        hasSensor = true;
        }
    if (lps22hbSensor.hasSensor()) {
        valid = valid && lps22hbSensor.getMetrics(&m);
        hasSensor = true;
        }
    if (shtc3Sensor.hasSensor()) {
        valid = valid && shtc3Sensor.getMetrics(&m);
        hasSensor = true;
        }
    if (bmp085Sensor.hasSensor()) {
        valid = valid && bmp085Sensor.getMetrics(&m);
        hasSensor = true;
        }
    if (bmp280Sensor.hasSensor()) {
        valid = valid && bmp280Sensor.getMetrics(&m);
        hasSensor = true;
        }
    if (bme280Sensor.hasSensor()) {
        valid = valid && bme280Sensor.getMetrics(&m);
        hasSensor = true;
        }
    if (bme680Sensor.hasSensor()) {
        valid = valid && bme680Sensor.getMetrics(&m);
        hasSensor = true;
        }
    if (mcp9808Sensor.hasSensor()) {
        valid = valid && mcp9808Sensor.getMetrics(&m);
        hasSensor = true;
        }
    if (ina219Sensor.hasSensor()) {
        valid = valid && ina219Sensor.getMetrics(&m);
        hasSensor = true;
        }
    if (ina260Sensor.hasSensor()) {
        valid = valid && ina260Sensor.getMetrics(&m);
        hasSensor = true;
        }
    if (veml7700Sensor.hasSensor()) {
        valid = valid && veml7700Sensor.getMetrics(&m);
        hasSensor = true;
        }
    if (rcwl9620Sensor.hasSensor()){
        valid = valid && rcwl9620Sensor.getMetrics(&m);
        hasSensor = true;
    }
    valid = valid && hasSensor;
=======
    m.variant.environment_metrics.barometric_pressure = 0;
    m.variant.environment_metrics.current = 0;
    m.variant.environment_metrics.gas_resistance = 0;
    m.variant.environment_metrics.relative_humidity = 0;
    m.variant.environment_metrics.temperature = 0;
    m.variant.environment_metrics.voltage = 0;
    m.variant.environment_metrics.iaq = 0;
    m.variant.environment_metrics.distance = 0;

    if (sht31Sensor.hasSensor())
        valid = sht31Sensor.getMetrics(&m);
    if (sht4xSensor.hasSensor())
        valid = sht4xSensor.getMetrics(&m);
    if (lps22hbSensor.hasSensor())
        valid = lps22hbSensor.getMetrics(&m);
    if (shtc3Sensor.hasSensor())
        valid = shtc3Sensor.getMetrics(&m);
    if (bmp085Sensor.hasSensor())
        valid = bmp085Sensor.getMetrics(&m);
    if (bmp280Sensor.hasSensor())
        valid = bmp280Sensor.getMetrics(&m);
    if (bme280Sensor.hasSensor())
        valid = bme280Sensor.getMetrics(&m);
    if (bme680Sensor.hasSensor())
        valid = bme680Sensor.getMetrics(&m);
    if (mcp9808Sensor.hasSensor())
        valid = mcp9808Sensor.getMetrics(&m);
    if (ina219Sensor.hasSensor())
        valid = ina219Sensor.getMetrics(&m);
    if (ina260Sensor.hasSensor())
        valid = ina260Sensor.getMetrics(&m);
    if (rcwl9620Sensor.hasSensor())
        valid = rcwl9620Sensor.getMetrics(&m);
>>>>>>> 5da798c6

    if (valid) {
        LOG_INFO("(Sending): barometric_pressure=%f, current=%f, gas_resistance=%f, relative_humidity=%f, temperature=%f, "
                 "lux=%f\n",
                 m.variant.environment_metrics.barometric_pressure, m.variant.environment_metrics.current,
                 m.variant.environment_metrics.gas_resistance, m.variant.environment_metrics.relative_humidity,
                 m.variant.environment_metrics.temperature, m.variant.environment_metrics.lux);
        LOG_INFO("(Sending): voltage=%f, IAQ=%d, distance=%f\n", m.variant.environment_metrics.voltage,
                 m.variant.environment_metrics.iaq, m.variant.environment_metrics.distance);

        sensor_read_error_count = 0;

        meshtastic_MeshPacket *p = allocDataProtobuf(m);
        p->to = dest;
        p->decoded.want_response = false;
        if (config.device.role == meshtastic_Config_DeviceConfig_Role_SENSOR)
            p->priority = meshtastic_MeshPacket_Priority_RELIABLE;
        else
            p->priority = meshtastic_MeshPacket_Priority_BACKGROUND;
        // release previous packet before occupying a new spot
        if (lastMeasurementPacket != nullptr)
            packetPool.release(lastMeasurementPacket);

        lastMeasurementPacket = packetPool.allocCopy(*p);
        if (phoneOnly) {
            LOG_INFO("Sending packet to phone\n");
            service.sendToPhone(p);
        } else {
            LOG_INFO("Sending packet to mesh\n");
            service.sendToMesh(p, RX_SRC_LOCAL, true);

            if (config.device.role == meshtastic_Config_DeviceConfig_Role_SENSOR && config.power.is_power_saving) {
                LOG_DEBUG("Starting next execution in 5 seconds and then going to sleep.\n");
                sleepOnNextExecution = true;
                setIntervalFromNow(5000);
            }
        }
    }
    return valid;
}

#endif<|MERGE_RESOLUTION|>--- conflicted
+++ resolved
@@ -38,11 +38,8 @@
 SHTC3Sensor shtc3Sensor;
 LPS22HBSensor lps22hbSensor;
 SHT31Sensor sht31Sensor;
-<<<<<<< HEAD
 VEML7700Sensor veml7700Sensor;
-=======
 SHT4XSensor sht4xSensor;
->>>>>>> 5da798c6
 RCWL9620Sensor rcwl9620Sensor;
 
 #define FAILED_STATE_SENSOR_READ_MULTIPLIER 10
@@ -246,7 +243,6 @@
     m.time = getTime();
     m.which_variant = meshtastic_Telemetry_environment_metrics_tag;
 
-<<<<<<< HEAD
     if (sht31Sensor.hasSensor()) {
         valid = valid && sht31Sensor.getMetrics(&m);
         hasSensor = true;
@@ -296,41 +292,7 @@
         hasSensor = true;
     }
     valid = valid && hasSensor;
-=======
-    m.variant.environment_metrics.barometric_pressure = 0;
-    m.variant.environment_metrics.current = 0;
-    m.variant.environment_metrics.gas_resistance = 0;
-    m.variant.environment_metrics.relative_humidity = 0;
-    m.variant.environment_metrics.temperature = 0;
-    m.variant.environment_metrics.voltage = 0;
-    m.variant.environment_metrics.iaq = 0;
-    m.variant.environment_metrics.distance = 0;
-
-    if (sht31Sensor.hasSensor())
-        valid = sht31Sensor.getMetrics(&m);
-    if (sht4xSensor.hasSensor())
-        valid = sht4xSensor.getMetrics(&m);
-    if (lps22hbSensor.hasSensor())
-        valid = lps22hbSensor.getMetrics(&m);
-    if (shtc3Sensor.hasSensor())
-        valid = shtc3Sensor.getMetrics(&m);
-    if (bmp085Sensor.hasSensor())
-        valid = bmp085Sensor.getMetrics(&m);
-    if (bmp280Sensor.hasSensor())
-        valid = bmp280Sensor.getMetrics(&m);
-    if (bme280Sensor.hasSensor())
-        valid = bme280Sensor.getMetrics(&m);
-    if (bme680Sensor.hasSensor())
-        valid = bme680Sensor.getMetrics(&m);
-    if (mcp9808Sensor.hasSensor())
-        valid = mcp9808Sensor.getMetrics(&m);
-    if (ina219Sensor.hasSensor())
-        valid = ina219Sensor.getMetrics(&m);
-    if (ina260Sensor.hasSensor())
-        valid = ina260Sensor.getMetrics(&m);
-    if (rcwl9620Sensor.hasSensor())
-        valid = rcwl9620Sensor.getMetrics(&m);
->>>>>>> 5da798c6
+
 
     if (valid) {
         LOG_INFO("(Sending): barometric_pressure=%f, current=%f, gas_resistance=%f, relative_humidity=%f, temperature=%f, "
